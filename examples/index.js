--- conflicted
+++ resolved
@@ -1,6 +1,5 @@
 'use strict';
 
-<<<<<<< HEAD
 import React from 'react';
 import Router, { Route, Link, Redirect, RouteHandler } from 'react-router';
 import AnimationFrame from 'animation-frame';
@@ -9,22 +8,12 @@
 import DustbinSimple from './_dustbin-simple';
 import DustbinInteresting from './_dustbin-interesting';
 import DustbinStress from './_dustbin-stress';
+import NestingTargets from './_nesting-targets';
 import NestingSources from './_nesting-sources';
 import SortableSimple from './_sortable-simple';
 import SortableStress from './_sortable-stress';
 import CustomizeHandles from './_customize-handles';
 import CustomizeEffects from './_customize-effects';
-=======
-var React = require('react'),
-    Router = require('react-router'),
-    { Route, Redirect, Link, RouteHandler } = Router,
-    DragAroundNaive = require('./_drag-around-naive/index'),
-    DragAroundCustom = require('./_drag-around-custom/index'),
-    DustbinSimple = require('./_dustbin-simple'),
-    DustbinInteresting = require('./_dustbin-interesting'),
-    DustbinNested = require('./_dustbin-nested'),
-    SortableSimple = require('./_sortable-simple');
->>>>>>> 8bcdb95b
 
 const App = React.createClass({
   render() {
@@ -32,13 +21,9 @@
       <div>
         <h1>react-dnd examples (<a target='_href' href='https://github.com/gaearon/react-dnd/blob/master/examples'>source</a>)</h1>
         <ul>
-<<<<<<< HEAD
-=======
-          <li>Dustbin (<Link to='dustbin-simple'>simple</Link>, <Link to='dustbin-interesting'>interesting</Link>, <Link to='dustbin-nested'>nested</Link>)</li>
->>>>>>> 8bcdb95b
           <li>Drag Around (<Link to='drag-around-naive'>naive</Link>, <Link to='drag-around-custom'>custom</Link>)</li>
           <li>Dustbin (<Link to='dustbin-simple'>simple</Link>, <Link to='dustbin-interesting'>interesting</Link>, <Link to='dustbin-stress'>stress test</Link>)</li>
-          <li>Nesting (<Link to='nesting-sources'>drag sources</Link>)</li>
+          <li>Nesting (<Link to='nesting-sources'>drag sources</Link>, <Link to='nesting-targets'>drop targets</Link>)</li>
           <li>Sortable (<Link to='sortable-simple'>simple</Link>, <Link to='sortable-stress'>stress test</Link>)</li>
           <li>Customize (<Link to='customize-handles'>drag handles</Link>, <Link to='customize-effects'>drop effects</Link>)</li>
         </ul>
@@ -57,14 +42,11 @@
     <Route name='dustbin-interesting' path='dustbin-interesting' handler={DustbinInteresting} />
     <Route name='dustbin-stress' path='dustbin-stress' handler={DustbinStress} />
     <Route name='nesting-sources' path='nesting-sources' handler={NestingSources} />
+    <Route name='nesting-targets' path='nesting-targets' handler={NestingTargets} />
     <Route name='sortable-simple' path='sortable-simple' handler={SortableSimple} />
-<<<<<<< HEAD
     <Route name='sortable-stress' path='sortable-stress' handler={SortableStress} />
     <Route name='customize-handles' path='customize-handles' handler={CustomizeHandles} />
     <Route name='customize-effects' path='customize-effects' handler={CustomizeEffects} />
-=======
-    <Route name='dustbin-nested' path='dustbin-nested' handler={DustbinNested} />
->>>>>>> 8bcdb95b
     <Redirect from='/' to='dustbin-simple' />
   </Route>
 );
