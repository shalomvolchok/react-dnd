<<<<<<< HEAD
@accent-color: #0074D9;

@link-color: @accent-color;
@header-color: #212325;
@body-color: #626466;

@navbar-height: 4.5em;

@content-width: 52em;
@content-padding: 1.5em;

@sidebar-width: 12em;

@screen-tablet: 680px;
=======
@import './constants.less';
>>>>>>> 0d747738

* { box-sizing: border-box; }

html, body {
  -webkit-tap-highlight-color: rgba(0, 0, 0, 0);
  -webkit-text-size-adjust: 100%;
  -ms-text-size-adjust: 100%;
  margin: 0;
  padding: 0;
  -webkit-font-smoothing: antialiased;
  text-rendering: optimizeLegibility;
  color: @body-color;
  font-family: 'Helvetica Neue', Helvetica, sans-serif;
  font-size: 14px;
  line-height: 1.625;
}

@media only screen and (min-width: @screen-tablet) {
  body {
    font-size: 18px;
  }
}

h1, h2, h3, h4, h5, h6 {
  color: @header-color;
}

a {
  color: @link-color;
  text-decoration: none;
}

pre, code {
  font-family: Consolas, 'Source Code Pro', Menlo, monospace;
  background: #F9F8F7;
  color: #484A4C;
  // font-size: 1em;
  // letter-spacing: -0.015em;
}

a code {
  color: inherit;
}

code {
  margin: -0.05rem -0.15em;
  padding: 0.05rem 0.35em;
}

blockquote {
  margin: 1rem 0;
  padding: 0 1rem;
  color: #727476;
  border-left: solid 3px #DCDAD9;
}

blockquote > :first-child {
  margin-top: 0;
}

blockquote > :last-child {
  margin-bottom: 0;
}

hr {
  border: 1px solid;
  color: @body-color;
  opacity: 0.1;
}


// Markdown

.codeBlock {
  -webkit-overflow-scrolling: touch;
  background: #FCFBFA;
  border-left: solid 3px #ECEAE9;
  box-sizing: border-box;
  display: block;
  // font-size: 0.875em;
  margin: 0.5rem 0;
  overflow-y: scroll;
  padding: 0.5rem 8px 0.5rem 12px;
  white-space: pre;
}

.t.blockParams {
  padding-left: 2ch;
}

// TODO: not random colors

.token.punctuation,
.token.ignore,
.t.interfaceDef,
.t.member,
.t.callSig {
  color: #808890;
}

.token.function,
.token.class-name,
.token.qualifier,
.t.fnQualifier,
.t.fnName {
  color: #32308E;
}

.token.primitive,
.t.primitive {
  color: #922;
}

.token.number,
.t.typeParam {
  color: #905;
}

.t.typeQualifier,
.t.typeName {
  color: #013679;
}

.t.param {
  color: #945277;
}

.t.memberName {
  color: teal;
}

.token.block-keyword,
.token.keyword,
.t.keyword {
  color: #A51;
}

.token.string,
.token.regex {
  color: #df5050;
}

.token.operator {
  color: #a67f59;
}

.token.comment {
  color: #998;
  font-style: italic;
}<|MERGE_RESOLUTION|>--- conflicted
+++ resolved
@@ -1,21 +1,4 @@
-<<<<<<< HEAD
-@accent-color: #0074D9;
-
-@link-color: @accent-color;
-@header-color: #212325;
-@body-color: #626466;
-
-@navbar-height: 4.5em;
-
-@content-width: 52em;
-@content-padding: 1.5em;
-
-@sidebar-width: 12em;
-
-@screen-tablet: 680px;
-=======
 @import './constants.less';
->>>>>>> 0d747738
 
 * { box-sizing: border-box; }
 
